--- conflicted
+++ resolved
@@ -259,13 +259,8 @@
 
     try {
       const result = (await this.idxInstance.get(
-<<<<<<< HEAD
         'cyberConnect',
-      )) as CyberConnetStore;
-=======
-        'cyberConnect'
       )) as CyberConnectStore;
->>>>>>> a90e7d53
 
       return result?.outboundLink || [];
     } catch (e) {
